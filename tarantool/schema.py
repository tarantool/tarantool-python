# -*- coding: utf-8 -*-
# pylint: disable=R0903
'''
This module provides :class:`~tarantool.schema.Schema` class.
It is a Tarantool schema description.
'''

from tarantool.utils import (
    string_types,
    integer_types,
)
from tarantool.error import (
    SchemaError,
    DatabaseError
)
import tarantool.const as const


class SchemaIndex(object):
    def __init__(self, index_row, space):
        self.iid = index_row[1]
        self.name = index_row[2]
        if isinstance(self.name, bytes):
            self.name = self.name.decode()
        self.index = index_row[3]
        self.unique = index_row[4]
        self.parts = []
        if isinstance(index_row[5], (list, tuple)):
<<<<<<< HEAD
            for part in index_row[5]:
               if isinstance(part, list):
                   self.parts.append((part[0], part[1]))
               else:
                   self.parts.append((part['field'], part['type']))
=======
            for val in index_row[5]:
                if isinstance(val, dict):
                    self.parts.append((val['field'], val['type']))
                else:
                    self.parts.append((val[0], val[1]))
>>>>>>> 6eef9c45
        else:
            for i in range(index_row[5]):
                self.parts.append((
                    index_row[5 + 1 + i * 2],
                    index_row[5 + 2 + i * 2]
                ))
        self.space = space
        self.space.indexes[self.iid] = self
        if self.name:
            self.space.indexes[self.name] = self

    def flush(self):
        del self.space.indexes[self.iid]
        if self.name:
            del self.space.indexes[self.name]


class SchemaSpace(object):
    def __init__(self, space_row, schema):
        self.sid = space_row[0]
        self.arity = space_row[1]
        self.name = space_row[2]
        if isinstance(self.name, bytes):
            self.name = self.name.decode()
        self.indexes = {}
        self.schema = schema
        self.schema[self.sid] = self
        if self.name:
            self.schema[self.name] = self
        self.format = dict()
        for part_id, part in enumerate(space_row[6]):
            part['id'] = part_id
            self.format[part['name']] = part
            self.format[part_id     ] = part

    def flush(self):
        del self.schema[self.sid]
        if self.name:
            del self.schema[self.name]


class Schema(object):
    def __init__(self, con):
        self.schema = {}
        self.con = con

    def get_space(self, space):
        try:
            return self.schema[space]
        except KeyError:
            pass

        return self.fetch_space(space)

    def fetch_space(self, space):
        space_row = self.fetch_space_from(space)

        if len(space_row) > 1:
            # We have selected more than one space, it's strange
            raise SchemaError(
                'Some strange output from server: \n' + str(space_row)
            )
        elif len(space_row) == 0 or not len(space_row[0]):
            # We can't find space with this name or id
            temp_name = 'name' if isinstance(space, string_types) else 'id'
            errmsg = "There's no space with {1} '{0}'".format(space, temp_name)
            raise SchemaError(errmsg)

        space_row = space_row[0]

        return SchemaSpace(space_row, self.schema)

    def fetch_space_from(self, space):
        _index = None
        if isinstance(space, string_types):
            _index = const.INDEX_SPACE_NAME
        else:
            _index = const.INDEX_SPACE_PRIMARY

        if space is None:
            space = ()

        space_row = None
        try:
            # Try to fetch from '_vspace'
            space_row = self.con.select(const.SPACE_VSPACE, space,
                                        index=_index)
        except DatabaseError as e:
            # if space can't be found, then user is using old version of
            # tarantool, try again with '_space'
            if e.args[0] != 36:
                raise
        if space_row is None:
            # Try to fetch from '_space'
            space_row = self.con.select(const.SPACE_SPACE, space, index=_index)

        return space_row

    def fetch_space_all(self):
        space_rows = self.fetch_space_from(None)
        for row in space_rows:
            SchemaSpace(row, self.schema)

    def get_index(self, space, index):
        _space = self.get_space(space)
        try:
            return _space.indexes[index]
        except KeyError:
            pass

        return self.fetch_index(_space, index)

    def fetch_index(self, space_object, index):
        index_row = self.fetch_index_from(space_object.sid, index)

        if len(index_row) > 1:
            # We have selected more than one index, it's strange
            raise SchemaError(
                'Some strange output from server: \n' + str(index_row)
            )
        elif len(index_row) == 0 or not len(index_row[0]):
            # We can't find index with this name or id
            temp_name = 'name' if isinstance(index, string_types) else 'id'
            errmsg = ("There's no index with {2} '{0}'"
                      " in space '{1}'").format(index, space_object.name,
                                                temp_name)
            raise SchemaError(errmsg)

        index_row = index_row[0]

        return SchemaIndex(index_row, space_object)

    def fetch_index_all(self):
        index_rows = self.fetch_index_from(None, None)
        for row in index_rows:
            SchemaIndex(row, self.schema[row[0]])

    def fetch_index_from(self, space, index):
        _index = None
        if isinstance(index, string_types):
            _index = const.INDEX_INDEX_NAME
        else:
            _index = const.INDEX_INDEX_PRIMARY

        _key_tuple = None
        if space is None and index is None:
            _key_tuple = ()
        elif space is not None and index is None:
            _key_tuple = (space)
        elif space is not None and index is not None:
            _key_tuple = (space, index)
        else:
            raise SchemaError("Bad arguments for schema resolving")

        index_row = None
        try:
            # Try to fetch from '_vindex'
            index_row = self.con.select(const.SPACE_VINDEX, _key_tuple,
                                        index=_index)
        except DatabaseError as e:
            # if space can't be found, then user is using old version of
            # tarantool, try again with '_index'
            if e.args[0] != 36:
                raise
        if index_row is None:
            # Try to fetch from '_index'
            index_row = self.con.select(const.SPACE_INDEX, _key_tuple,
                                        index=_index)

        return index_row

    def get_field(self, space, field):
        _space = self.get_space(space)
        try:
            return _space.format[field]
        except:
            tp = 'name' if isinstance(field, string_types) else 'id'
            errmsg = "There's no field with {2} '{0}' in space '{1}'".format(
                    field, _space.name, tp
            )
            raise SchemaError(errmsg)

        return field

    def flush(self):
        self.schema.clear()<|MERGE_RESOLUTION|>--- conflicted
+++ resolved
@@ -26,19 +26,11 @@
         self.unique = index_row[4]
         self.parts = []
         if isinstance(index_row[5], (list, tuple)):
-<<<<<<< HEAD
-            for part in index_row[5]:
-               if isinstance(part, list):
-                   self.parts.append((part[0], part[1]))
-               else:
-                   self.parts.append((part['field'], part['type']))
-=======
             for val in index_row[5]:
                 if isinstance(val, dict):
                     self.parts.append((val['field'], val['type']))
                 else:
                     self.parts.append((val[0], val[1]))
->>>>>>> 6eef9c45
         else:
             for i in range(index_row[5]):
                 self.parts.append((
